use futures::{Async, Poll};
use tokio_core::reactor::{PollEvented, Handle};
use tokio_io::{AsyncRead, AsyncWrite};

use std::io::{self, Read, Write, Error};
use std::path::Path;
use std::os::unix::io::{AsRawFd, RawFd};
use std::time::Duration;

use mio_serial;

/// Serial port I/O struct.
pub struct Serial {
    io: PollEvented<mio_serial::Serial>,
}

impl Serial {
    /// Open serial port from a provided path.
    pub fn from_path<P>(path: P,
                        settings: &mio_serial::SerialPortSettings,
                        handle: &Handle)
                        -> io::Result<Serial>
        where P: AsRef<Path>
    {

        let port = mio_serial::Serial::from_path(path.as_ref(), settings)?;
        let io = PollEvented::new(port, handle)?;

        Ok(Serial { io: io })
    }

    /// Test whether this serial port is ready to be read or not.
    ///
    /// If the serial port is *not* readable then the current task is scheduled to
    /// get a notification when the socket does become readable. That is, this
    /// is only suitable for calling in a `Future::poll` method and will
    /// automatically handle ensuring a retry once the socket is readable again.
    pub fn poll_read(&self) -> Async<()> {
        self.io.poll_read()
    }

    /// Test whether this socket is ready to be written to or not.
    ///
    /// If the socket is *not* writable then the current task is scheduled to
    /// get a notification when the socket does become writable. That is, this
    /// is only suitable for calling in a `Future::poll` method and will
    /// automatically handle ensuring a retry once the socket is writable again.
    pub fn poll_write(&self) -> Async<()> {
        self.io.poll_write()
    }
<<<<<<< HEAD
=======

    /// Create a pair of pseudo serial terminals
    ///
    /// ## Returns
    /// Two connected, unnamed `Serial` objects.
    ///
    /// ## Errors
    /// Attempting any IO or parameter settings on the slave tty after the master
    /// tty is closed will return errors.
    ///
    pub fn pair(handle: &Handle) -> ::SerialResult<(Self, Self)> {
        let (master, slave) = mio_serial::Serial::pair()?;

        let master = Serial { io: PollEvented::new(master, handle)? };
        let slave = Serial { io: PollEvented::new(slave, handle)? };
        Ok((master, slave))
    }

    /// Sets the exclusivity of the port
    ///
    /// If a port is exclusive, then trying to open the same device path again
    /// will fail.
    ///
    /// See the man pages for the tiocexcl and tiocnxcl ioctl's for more details.
    ///
    /// ## Errors
    ///
    /// * `Io` for any error while setting exclusivity for the port.
    pub fn set_exclusive(&mut self, exclusive: bool) -> ::SerialResult<()> {
        self.io.get_mut().set_exclusive(exclusive)
    }

    /// Returns the exclusivity of the port
    ///
    /// If a port is exclusive, then trying to open the same device path again
    /// will fail.
    pub fn exclusive(&self) -> bool {
        self.io.get_ref().exclusive()
    }
>>>>>>> ec99a4f8
}

impl ::SerialPort for Serial {
    /// Returns a struct with the current port settings
    fn settings(&self) -> ::SerialPortSettings {
        self.io.get_ref().settings()
    }

    /// Return the name associated with the serial port, if known.
    fn port_name(&self) -> Option<String> {
        self.io.get_ref().port_name()
    }

    /// Returns the current baud rate.
    ///
    /// This function returns `None` if the baud rate could not be determined. This may occur if
    /// the hardware is in an uninitialized state. Setting a baud rate with `set_baud_rate()`
    /// should initialize the baud rate to a supported value.
    fn baud_rate(&self) -> Option<::BaudRate> {
        self.io.get_ref().baud_rate()
    }

    /// Returns the character size.
    ///
    /// This function returns `None` if the character size could not be determined. This may occur
    /// if the hardware is in an uninitialized state or is using a non-standard character size.
    /// Setting a baud rate with `set_char_size()` should initialize the character size to a
    /// supported value.
    fn data_bits(&self) -> Option<::DataBits> {
        self.io.get_ref().data_bits()
    }

    /// Returns the flow control mode.
    ///
    /// This function returns `None` if the flow control mode could not be determined. This may
    /// occur if the hardware is in an uninitialized state or is using an unsupported flow control
    /// mode. Setting a flow control mode with `set_flow_control()` should initialize the flow
    /// control mode to a supported value.
    fn flow_control(&self) -> Option<::FlowControl> {
        self.io.get_ref().flow_control()
    }

    /// Returns the parity-checking mode.
    ///
    /// This function returns `None` if the parity mode could not be determined. This may occur if
    /// the hardware is in an uninitialized state or is using a non-standard parity mode. Setting
    /// a parity mode with `set_parity()` should initialize the parity mode to a supported value.
    fn parity(&self) -> Option<::Parity> {
        self.io.get_ref().parity()
    }

    /// Returns the number of stop bits.
    ///
    /// This function returns `None` if the number of stop bits could not be determined. This may
    /// occur if the hardware is in an uninitialized state or is using an unsupported stop bit
    /// configuration. Setting the number of stop bits with `set_stop-bits()` should initialize the
    /// stop bits to a supported value.
    fn stop_bits(&self) -> Option<::StopBits> {
        self.io.get_ref().stop_bits()
    }

    /// Returns the current timeout.
    fn timeout(&self) -> Duration {
        Duration::from_secs(0)
    }

    // Port settings setters

    /// Applies all settings for a struct. This isn't guaranteed to involve only
    /// a single call into the driver, though that may be done on some
    /// platforms.
    fn set_all(&mut self, settings: &::SerialPortSettings) -> ::SerialResult<()> {
        self.io.get_mut().set_all(settings)
    }

    /// Sets the baud rate.
    ///
    /// ## Errors
    ///
    /// If the implementation does not support the requested baud rate, this function may return an
    /// `InvalidInput` error. Even if the baud rate is accepted by `set_baud_rate()`, it may not be
    /// supported by the underlying hardware.
    fn set_baud_rate(&mut self, baud_rate: ::BaudRate) -> ::SerialResult<()> {
        self.io.get_mut().set_baud_rate(baud_rate)
    }

    /// Sets the character size.
    fn set_data_bits(&mut self, data_bits: ::DataBits) -> ::SerialResult<()> {
        self.io.get_mut().set_data_bits(data_bits)
    }

    /// Sets the flow control mode.
    fn set_flow_control(&mut self, flow_control: ::FlowControl) -> ::SerialResult<()> {
        self.io.get_mut().set_flow_control(flow_control)
    }

    /// Sets the parity-checking mode.
    fn set_parity(&mut self, parity: ::Parity) -> ::SerialResult<()> {
        self.io.get_mut().set_parity(parity)
    }

    /// Sets the number of stop bits.
    fn set_stop_bits(&mut self, stop_bits: ::StopBits) -> ::SerialResult<()> {
        self.io.get_mut().set_stop_bits(stop_bits)
    }

    /// Sets the timeout for future I/O operations.  This parameter is ignored but
    /// required for trait completeness.
    fn set_timeout(&mut self, _: Duration) -> ::SerialResult<()> {
        Ok(())
    }

    // Functions for setting non-data control signal pins

    /// Sets the state of the RTS (Request To Send) control signal.
    ///
    /// Setting a value of `true` asserts the RTS control signal. `false` clears the signal.
    ///
    /// ## Errors
    ///
    /// This function returns an error if the RTS control signal could not be set to the desired
    /// state on the underlying hardware:
    ///
    /// * `NoDevice` if the device was disconnected.
    /// * `Io` for any other type of I/O error.
    fn write_request_to_send(&mut self, level: bool) -> ::SerialResult<()> {
        self.io.get_mut().write_request_to_send(level)
    }

    /// Writes to the Data Terminal Ready pin
    ///
    /// Setting a value of `true` asserts the DTR control signal. `false` clears the signal.
    ///
    /// ## Errors
    ///
    /// This function returns an error if the DTR control signal could not be set to the desired
    /// state on the underlying hardware:
    ///
    /// * `NoDevice` if the device was disconnected.
    /// * `Io` for any other type of I/O error.
    fn write_data_terminal_ready(&mut self, level: bool) -> ::SerialResult<()> {
        self.io.get_mut().write_data_terminal_ready(level)
    }

    // Functions for reading additional pins

    /// Reads the state of the CTS (Clear To Send) control signal.
    ///
    /// This function returns a boolean that indicates whether the CTS control signal is asserted.
    ///
    /// ## Errors
    ///
    /// This function returns an error if the state of the CTS control signal could not be read
    /// from the underlying hardware:
    ///
    /// * `NoDevice` if the device was disconnected.
    /// * `Io` for any other type of I/O error.
    fn read_clear_to_send(&mut self) -> ::SerialResult<bool> {
        self.io.get_mut().read_clear_to_send()
    }

    /// Reads the state of the Data Set Ready control signal.
    ///
    /// This function returns a boolean that indicates whether the DSR control signal is asserted.
    ///
    /// ## Errors
    ///
    /// This function returns an error if the state of the DSR control signal could not be read
    /// from the underlying hardware:
    ///
    /// * `NoDevice` if the device was disconnected.
    /// * `Io` for any other type of I/O error.
    fn read_data_set_ready(&mut self) -> ::SerialResult<bool> {
        self.io.get_mut().read_data_set_ready()
    }

    /// Reads the state of the Ring Indicator control signal.
    ///
    /// This function returns a boolean that indicates whether the RI control signal is asserted.
    ///
    /// ## Errors
    ///
    /// This function returns an error if the state of the RI control signal could not be read from
    /// the underlying hardware:
    ///
    /// * `NoDevice` if the device was disconnected.
    /// * `Io` for any other type of I/O error.
    fn read_ring_indicator(&mut self) -> ::SerialResult<bool> {
        self.io.get_mut().read_ring_indicator()
    }

    /// Reads the state of the Carrier Detect control signal.
    ///
    /// This function returns a boolean that indicates whether the CD control signal is asserted.
    ///
    /// ## Errors
    ///
    /// This function returns an error if the state of the CD control signal could not be read from
    /// the underlying hardware:
    ///
    /// * `NoDevice` if the device was disconnected.
    /// * `Io` for any other type of I/O error.
    fn read_carrier_detect(&mut self) -> ::SerialResult<bool> {
        self.io.get_mut().read_carrier_detect()
    }
}

impl Read for Serial {
    fn read(&mut self, buf: &mut [u8]) -> io::Result<usize> {
        self.io.read(buf)
    }
}

impl Write for Serial {
    fn write(&mut self, buf: &[u8]) -> io::Result<usize> {
        self.io.write(buf)
    }

    fn flush(&mut self) -> io::Result<()> {
        self.io.flush()
    }
}

impl<'a> Read for &'a Serial {
    fn read(&mut self, buf: &mut [u8]) -> io::Result<usize> {
        (&self.io).read(buf)
    }
}

impl<'a> Write for &'a Serial {
    fn write(&mut self, buf: &[u8]) -> io::Result<usize> {
        (&self.io).write(buf)
    }

    fn flush(&mut self) -> io::Result<()> {
        (&self.io).flush()
    }
}

impl AsRawFd for Serial {
    fn as_raw_fd(&self) -> RawFd {
        self.io.get_ref().as_raw_fd()
    }
}

impl AsyncRead for Serial {
}

impl AsyncWrite for Serial {
    fn shutdown(&mut self) -> Poll<(), Error> {
        Ok(Async::Ready(()))
    }
}<|MERGE_RESOLUTION|>--- conflicted
+++ resolved
@@ -48,8 +48,6 @@
     pub fn poll_write(&self) -> Async<()> {
         self.io.poll_write()
     }
-<<<<<<< HEAD
-=======
 
     /// Create a pair of pseudo serial terminals
     ///
@@ -89,7 +87,6 @@
     pub fn exclusive(&self) -> bool {
         self.io.get_ref().exclusive()
     }
->>>>>>> ec99a4f8
 }
 
 impl ::SerialPort for Serial {
