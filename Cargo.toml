[package]
name = "tokio-serial"
<<<<<<< HEAD
version = "3.2.14-tokio-0.2.0-alpha.1"
=======
version = "3.3.0"
>>>>>>> 1e001eb2
authors = ["Zac Berkowitz <zac.berkowitz@gmail.com>"]
description = "A serial port implementation for tokio"
license = "MIT"
homepage = "https://github.com/berkowski/tokio-serial"
repository = "https://github.com/berkowski/tokio-serial"
documentation = "http://docs.rs/tokio-serial"
readme = "README.md"
keywords = ["rs232", "serial", "tokio"]
categories = ["asynchronous", "hardware-support"]
edition = "2018"

[badges]
appveyor = { repository = "berkowski/tokio-serial", service = "github" }
travis-ci = { repository = "berkowski/tokio-serial", service = "github" }

[features]
default = ["libudev"]
libudev = ["mio-serial/libudev"]

[dependencies]
tokio-io = "0.2.0-alpha.1"
tokio-reactor = "0.2.0-alpha.1"
bytes = "0.4"
mio = "0.6"
mio-serial = { version = "=3.3.0", default-features = false }

[dev-dependencies]
futures-preview = "=0.3.0-alpha.17"
tokio = "0.2.0-alpha.1"<|MERGE_RESOLUTION|>--- conflicted
+++ resolved
@@ -1,10 +1,6 @@
 [package]
 name = "tokio-serial"
-<<<<<<< HEAD
-version = "3.2.14-tokio-0.2.0-alpha.1"
-=======
-version = "3.3.0"
->>>>>>> 1e001eb2
+version = "3.3.0-tokio-0.2.0-alpha.1"
 authors = ["Zac Berkowitz <zac.berkowitz@gmail.com>"]
 description = "A serial port implementation for tokio"
 license = "MIT"
